import type { Browser, Page } from 'playwright';
import { chromium, firefox, webkit, request } from 'playwright';
import type { CallToolResult } from '@modelcontextprotocol/sdk/types.js';
import { BROWSER_TOOLS, API_TOOLS } from './tools.js';
import type { ToolContext } from './tools/common/types.js';
import { ActionRecorder } from './tools/codegen/recorder.js';
import { 
  startCodegenSession,
  endCodegenSession,
  getCodegenSession,
  clearCodegenSession
} from './tools/codegen/index.js';
import { 
  ScreenshotTool,
  NavigationTool,
  CloseBrowserTool,
  ConsoleLogsTool,
  ExpectResponseTool,
  AssertResponseTool,
  CustomUserAgentTool
} from './tools/browser/index.js';
import {
  ClickTool,
  IframeClickTool,
  FillTool,
  SelectTool,
  HoverTool,
  EvaluateTool
} from './tools/browser/interaction.js';
import {
  GetRequestTool,
  PostRequestTool,
  PutRequestTool,
  PatchRequestTool,
  DeleteRequestTool
} from './tools/api/requests.js';

// Global state
let browser: Browser | undefined;
let page: Page | undefined;
let currentBrowserType: 'chromium' | 'firefox' | 'webkit' = 'chromium';

/**
 * Resets browser and page variables
 * Used when browser is closed
 */
export function resetBrowserState() {
  browser = undefined;
  page = undefined;
  currentBrowserType = 'chromium';
}

// Tool instances
let screenshotTool: ScreenshotTool;
let navigationTool: NavigationTool;
let closeBrowserTool: CloseBrowserTool;
let consoleLogsTool: ConsoleLogsTool;
let clickTool: ClickTool;
let iframeClickTool: IframeClickTool;
let fillTool: FillTool;
let selectTool: SelectTool;
let hoverTool: HoverTool;
let evaluateTool: EvaluateTool;
let expectResponseTool: ExpectResponseTool;
let assertResponseTool: AssertResponseTool;
let customUserAgentTool: CustomUserAgentTool;
let getRequestTool: GetRequestTool;
let postRequestTool: PostRequestTool;
let putRequestTool: PutRequestTool;
let patchRequestTool: PatchRequestTool;
let deleteRequestTool: DeleteRequestTool;

interface BrowserSettings {
  viewport?: {
    width?: number;
    height?: number;
  };
  userAgent?: string;
  headless?: boolean;
  browserType?: 'chromium' | 'firefox' | 'webkit';
}

/**
 * Ensures a browser is launched and returns the page
 */
async function ensureBrowser(browserSettings?: BrowserSettings) {
  try {
    // Check if browser exists but is disconnected
    if (browser && !browser.isConnected()) {
      console.error("Browser exists but is disconnected. Cleaning up...");
      try {
        await browser.close().catch(err => console.error("Error closing disconnected browser:", err));
      } catch (e) {
        // Ignore errors when closing disconnected browser
      }
      // Reset browser and page references
      resetBrowserState();
    }

    // Launch new browser if needed
    if (!browser) {
      const { viewport, userAgent, headless = false, browserType = 'chromium' } = browserSettings ?? {};
      
      // If browser type is changing, force a new browser instance
      if (browser && currentBrowserType !== browserType) {
        try {
          await browser.close().catch(err => console.error("Error closing browser on type change:", err));
        } catch (e) {
          // Ignore errors
        }
        resetBrowserState();
      }
      
      console.error(`Launching new ${browserType} browser instance...`);
      
      // Use the appropriate browser engine
      let browserInstance;
      switch (browserType) {
        case 'firefox':
          browserInstance = firefox;
          break;
        case 'webkit':
          browserInstance = webkit;
          break;
        case 'chromium':
        default:
          browserInstance = chromium;
          break;
      }
      
      browser = await browserInstance.launch({ headless });
      currentBrowserType = browserType;

      // Add cleanup logic when browser is disconnected
      browser.on('disconnected', () => {
        console.error("Browser disconnected event triggered");
        browser = undefined;
        page = undefined;
      });

      const context = await browser.newContext({
        ...userAgent && { userAgent },
        viewport: {
          width: viewport?.width ?? 1280,
          height: viewport?.height ?? 720,
        },
        deviceScaleFactor: 1,
      });

      page = await context.newPage();

      // Register console message handler
      page.on("console", (msg) => {
        if (consoleLogsTool) {
          consoleLogsTool.registerConsoleMessage(msg.type(), msg.text());
        }
      });
    }
    
    // Verify page is still valid
    if (!page || page.isClosed()) {
      console.error("Page is closed or invalid. Creating new page...");
      // Create a new page if the current one is invalid
      const context = browser.contexts()[0] || await browser.newContext();
      page = await context.newPage();
      
      // Re-register console message handler
      page.on("console", (msg) => {
        if (consoleLogsTool) {
          consoleLogsTool.registerConsoleMessage(msg.type(), msg.text());
        }
      });
    }
    
    return page!;
  } catch (error) {
    console.error("Error ensuring browser:", error);
    // If something went wrong, clean up completely and retry once
    try {
      if (browser) {
        await browser.close().catch(() => {});
      }
    } catch (e) {
      // Ignore errors during cleanup
    }
    
    resetBrowserState();
    
    // Try one more time from scratch
    const { viewport, userAgent, headless = false, browserType = 'chromium' } = browserSettings ?? {};
    
    // Use the appropriate browser engine
    let browserInstance;
    switch (browserType) {
      case 'firefox':
        browserInstance = firefox;
        break;
      case 'webkit':
        browserInstance = webkit;
        break;
      case 'chromium':
      default:
        browserInstance = chromium;
        break;
    }
    
    browser = await browserInstance.launch({ headless });
    currentBrowserType = browserType;
    
    browser.on('disconnected', () => {
      console.error("Browser disconnected event triggered (retry)");
      browser = undefined;
      page = undefined;
    });

    const context = await browser.newContext({
      ...userAgent && { userAgent },
      viewport: {
        width: viewport?.width ?? 1280,
        height: viewport?.height ?? 720,
      },
      deviceScaleFactor: 1,
    });

    page = await context.newPage();
    
    page.on("console", (msg) => {
      if (consoleLogsTool) {
        consoleLogsTool.registerConsoleMessage(msg.type(), msg.text());
      }
    });
    
    return page!;
  }
}

/**
 * Creates a new API request context
 */
async function ensureApiContext(url: string) {
  return await request.newContext({
    baseURL: url,
  });
}

/**
 * Initialize all tool instances
 */
function initializeTools(server: any) {
  // Browser tools
  if (!screenshotTool) screenshotTool = new ScreenshotTool(server);
  if (!navigationTool) navigationTool = new NavigationTool(server);
  if (!closeBrowserTool) closeBrowserTool = new CloseBrowserTool(server);
  if (!consoleLogsTool) consoleLogsTool = new ConsoleLogsTool(server);
  if (!clickTool) clickTool = new ClickTool(server);
  if (!iframeClickTool) iframeClickTool = new IframeClickTool(server);
  if (!fillTool) fillTool = new FillTool(server);
  if (!selectTool) selectTool = new SelectTool(server);
  if (!hoverTool) hoverTool = new HoverTool(server);
  if (!evaluateTool) evaluateTool = new EvaluateTool(server);
  if (!expectResponseTool) expectResponseTool = new ExpectResponseTool(server);
  if (!assertResponseTool) assertResponseTool = new AssertResponseTool(server);
  if (!customUserAgentTool) customUserAgentTool = new CustomUserAgentTool(server);
  
  // API tools
  if (!getRequestTool) getRequestTool = new GetRequestTool(server);
  if (!postRequestTool) postRequestTool = new PostRequestTool(server);
  if (!putRequestTool) putRequestTool = new PutRequestTool(server);
  if (!patchRequestTool) patchRequestTool = new PatchRequestTool(server);
  if (!deleteRequestTool) deleteRequestTool = new DeleteRequestTool(server);
}

/**
 * Main handler for tool calls
 */
export async function handleToolCall(
  name: string,
  args: any,
  server: any
): Promise<CallToolResult> {
  // Initialize tools
  initializeTools(server);

  try {
    // Handle codegen tools
    switch (name) {
      case 'start_codegen_session':
        return await handleCodegenResult(startCodegenSession.handler(args));
      case 'end_codegen_session':
        return await handleCodegenResult(endCodegenSession.handler(args));
      case 'get_codegen_session':
        return await handleCodegenResult(getCodegenSession.handler(args));
      case 'clear_codegen_session':
        return await handleCodegenResult(clearCodegenSession.handler(args));
    }

    // Record tool action if there's an active session
    const recorder = ActionRecorder.getInstance();
    const activeSession = recorder.getActiveSession();
    if (activeSession && name !== 'playwright_close') {
      recorder.recordAction(name, args);
    }

    // Special case for browser close to ensure it always works
    if (name === "playwright_close") {
      if (browser) {
        try {
          if (browser.isConnected()) {
            await browser.close().catch(e => console.error("Error closing browser:", e));
          }
        } catch (error) {
          console.error("Error during browser close in handler:", error);
        } finally {
          resetBrowserState();
        }
        return {
          content: [{
            type: "text",
            text: "Browser closed successfully",
          }],
          isError: false,
        };
      }
      return {
        content: [{
          type: "text",
          text: "No browser instance to close",
        }],
        isError: false,
      };
    }

    // Check if we have a disconnected browser that needs cleanup
    if (browser && !browser.isConnected() && BROWSER_TOOLS.includes(name)) {
      console.error("Detected disconnected browser before tool execution, cleaning up...");
      try {
        await browser.close().catch(() => {}); // Ignore errors
      } catch (e) {
        // Ignore any errors during cleanup
      }
      resetBrowserState();
    }

<<<<<<< HEAD
    // Prepare context based on tool requirements
    const context: ToolContext = {
      server
=======
  // Prepare context based on tool requirements
  const context: ToolContext = {
    server
  };
  
  // Set up browser if needed
  if (BROWSER_TOOLS.includes(name)) {
    const browserSettings = {
      viewport: {
        width: args.width,
        height: args.height
      },
      userAgent: name === "playwright_custom_user_agent" ? args.userAgent : undefined,
      headless: args.headless,
      browserType: args.browserType || 'chromium'
>>>>>>> 9790e8f4
    };
    
    // Set up browser if needed
    if (BROWSER_TOOLS.includes(name)) {
      const browserSettings = {
        viewport: {
          width: args.width,
          height: args.height
        },
        userAgent: name === "playwright_custom_user_agent" ? args.userAgent : undefined,
        headless: args.headless
      };
      
      try {
        context.page = await ensureBrowser(browserSettings);
        context.browser = browser;
      } catch (error) {
        console.error("Failed to ensure browser:", error);
        return {
          content: [{
            type: "text",
            text: `Failed to initialize browser: ${(error as Error).message}. Please try again.`,
          }],
          isError: true,
        };
      }
    }

    // Set up API context if needed
    if (API_TOOLS.includes(name)) {
      try {
        context.apiContext = await ensureApiContext(args.url);
      } catch (error) {
        return {
          content: [{
            type: "text",
            text: `Failed to initialize API context: ${(error as Error).message}`,
          }],
          isError: true,
        };
      }
    }

    // Route to appropriate tool
    switch (name) {
      // Browser tools
      case "playwright_navigate":
        return await navigationTool.execute(args, context);
        
      case "playwright_screenshot":
        return await screenshotTool.execute(args, context);
        
      case "playwright_close":
        return await closeBrowserTool.execute(args, context);
        
      case "playwright_console_logs":
        return await consoleLogsTool.execute(args, context);
        
      case "playwright_click":
        return await clickTool.execute(args, context);
        
      case "playwright_iframe_click":
        return await iframeClickTool.execute(args, context);
        
      case "playwright_fill":
        return await fillTool.execute(args, context);
        
      case "playwright_select":
        return await selectTool.execute(args, context);
        
      case "playwright_hover":
        return await hoverTool.execute(args, context);
        
      case "playwright_evaluate":
        return await evaluateTool.execute(args, context);

      case "playwright_expect_response":
        return await expectResponseTool.execute(args, context);

      case "playwright_assert_response":
        return await assertResponseTool.execute(args, context);

      case "playwright_custom_user_agent":
        return await customUserAgentTool.execute(args, context);
        
      // API tools
      case "playwright_get":
        return await getRequestTool.execute(args, context);
        
      case "playwright_post":
        return await postRequestTool.execute(args, context);
        
      case "playwright_put":
        return await putRequestTool.execute(args, context);
        
      case "playwright_patch":
        return await patchRequestTool.execute(args, context);
        
      case "playwright_delete":
        return await deleteRequestTool.execute(args, context);
      
      default:
        return {
          content: [{
            type: "text",
            text: `Unknown tool: ${name}`,
          }],
          isError: true,
        };
    }
  } catch (error) {
    console.error(`Error handling tool ${name}:`, error);
    return {
      content: [{
        type: "text",
        text: error instanceof Error ? error.message : String(error),
      }],
      isError: true,
    };
  }
}

/**
 * Helper function to handle codegen tool results
 */
async function handleCodegenResult(resultPromise: Promise<any>): Promise<CallToolResult> {
  try {
    const result = await resultPromise;
    return {
      content: [{
        type: "text",
        text: JSON.stringify(result),
      }],
      isError: false,
    };
  } catch (error) {
    return {
      content: [{
        type: "text",
        text: error instanceof Error ? error.message : String(error),
      }],
      isError: true,
    };
  }
}

/**
 * Get console logs
 */
export function getConsoleLogs(): string[] {
  return consoleLogsTool?.getConsoleLogs() ?? [];
}

/**
 * Get screenshots
 */
export function getScreenshots(): Map<string, string> {
  return screenshotTool?.getScreenshots() ?? new Map();
} <|MERGE_RESOLUTION|>--- conflicted
+++ resolved
@@ -341,11 +341,6 @@
       resetBrowserState();
     }
 
-<<<<<<< HEAD
-    // Prepare context based on tool requirements
-    const context: ToolContext = {
-      server
-=======
   // Prepare context based on tool requirements
   const context: ToolContext = {
     server
@@ -361,34 +356,22 @@
       userAgent: name === "playwright_custom_user_agent" ? args.userAgent : undefined,
       headless: args.headless,
       browserType: args.browserType || 'chromium'
->>>>>>> 9790e8f4
     };
     
-    // Set up browser if needed
-    if (BROWSER_TOOLS.includes(name)) {
-      const browserSettings = {
-        viewport: {
-          width: args.width,
-          height: args.height
-        },
-        userAgent: name === "playwright_custom_user_agent" ? args.userAgent : undefined,
-        headless: args.headless
+    try {
+      context.page = await ensureBrowser(browserSettings);
+      context.browser = browser;
+    } catch (error) {
+      console.error("Failed to ensure browser:", error);
+      return {
+        content: [{
+          type: "text",
+          text: `Failed to initialize browser: ${(error as Error).message}. Please try again.`,
+        }],
+        isError: true,
       };
-      
-      try {
-        context.page = await ensureBrowser(browserSettings);
-        context.browser = browser;
-      } catch (error) {
-        console.error("Failed to ensure browser:", error);
-        return {
-          content: [{
-            type: "text",
-            text: `Failed to initialize browser: ${(error as Error).message}. Please try again.`,
-          }],
-          isError: true,
-        };
-      }
-    }
+    }
+  }
 
     // Set up API context if needed
     if (API_TOOLS.includes(name)) {
